# Lua++ programming language
<<<<<<< HEAD
This is the Lua++ C lang build, currently private but will soon be public. This codebase is not specifically tweaked to a certain compiler, so any C/C++ compiler should be able to build this project easily. Personally, I recommend building it with ```gcc``` although ```clang``` or ```MSVSC``` would also work fine.
=======
This is the Lua++ C lang build, currently private but will soon be public. This codebase is not specifically tweaked to a certain compiler, so any C/C++ compiler should be able to build this project easily. Personally, I recommend building it with ```gcc``` although ```clang``` or ```MSVSC``` would also work fine.

### How to compile and run
1. Make sure that you have ```make``` installed.
```
make
./bin/luapp ...
```

### Lua++ syntax in extented BNF
Most of this is from [lua.org](https://www.lua.org/manual/5.1/manual.html#8), but I have added some modifications. Those are marked in the codebase.
```
chunk ::= {stat [`;´]} [laststat [`;´]]

block ::= chunk

stat ::=  varlist assigntype explist | 
	 functioncall | 
	 do block end | 
	 while exp do block end | 
	 repeat block until exp | 
	 if exp then block {elseif exp then block} [else block] end | 
	 for var `=´ exp `,´ exp [`,´ exp] do block end | 
	 for namelist in explist do block end | 
	 function funcname funcbody | 
	 local function Name funcbody | 
	 local namelist [`=´ explist] 

laststat ::= return [explist] | break

funcname ::= Name {`.´ Name} [`:´ Name]

varlist ::= var {`,´ var}

var ::=  Name | prefixexp `[´ exp `]´ | prefixexp `.´ Name 

namelist ::= nametype {`,´ nametype}

nametype ::= Name `:´ type

type ::= number | string | boolean

explist ::= {exp `,´} exp

exp ::=  nil | false | true | Number | String | `...´ | function | 
	 prefixexp | tableconstructor | exp binop exp | unop exp 

prefixexp ::= var | functioncall | `(´ exp `)´

functioncall ::=  prefixexp args | prefixexp `:´ Name args 

args ::=  `(´ [explist] `)´ | tableconstructor | String 

function ::= function funcbody

typelist ::= type {`,´ type}

funcbody ::= `(´ [parlist] `)´ `:´ typelist block end

parlist ::= namelist [`,´ `...´] | `...´

tableconstructor ::= `{´ [fieldlist] `}´

fieldlist ::= field {fieldsep field} [fieldsep]

field ::= `[´ exp `]´ `=´ exp | Name `=´ exp | exp

fieldsep ::= `,´ | `;´

binop ::= `+´ | `-´ | `*´ | `/´ | `^´ | `%´ | `..´ | 
	 `<´ | `<=´ | `>´ | `>=´ | `==´ | `~=´ | 
	 and | or

unop ::= `-´ | not | `#´

assigntype ::= `=´ | `+=´ | `-=´ | `*=´ | `/=´ | `^=´ | `%=´ | `..=´
  ```
>>>>>>> 93ec3947
<|MERGE_RESOLUTION|>--- conflicted
+++ resolved
@@ -1,7 +1,4 @@
 # Lua++ programming language
-<<<<<<< HEAD
-This is the Lua++ C lang build, currently private but will soon be public. This codebase is not specifically tweaked to a certain compiler, so any C/C++ compiler should be able to build this project easily. Personally, I recommend building it with ```gcc``` although ```clang``` or ```MSVSC``` would also work fine.
-=======
 This is the Lua++ C lang build, currently private but will soon be public. This codebase is not specifically tweaked to a certain compiler, so any C/C++ compiler should be able to build this project easily. Personally, I recommend building it with ```gcc``` although ```clang``` or ```MSVSC``` would also work fine.
 
 ### How to compile and run
@@ -78,5 +75,4 @@
 unop ::= `-´ | not | `#´
 
 assigntype ::= `=´ | `+=´ | `-=´ | `*=´ | `/=´ | `^=´ | `%=´ | `..=´
-  ```
->>>>>>> 93ec3947
+  ```